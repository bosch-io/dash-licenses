/*************************************************************************
 * Copyright (c) 2019,2020 The Eclipse Foundation and others.
 * 
 * This program and the accompanying materials are made available under 
 * the terms of the Eclipse Public License 2.0 which accompanies this 
 * distribution, and is available at https://www.eclipse.org/legal/epl-2.0
 *
 * SPDX-License-Identifier: EPL-2.0
 *************************************************************************/
package org.eclipse.dash.licenses.clearlydefined;

import java.io.IOException;
import java.io.InputStream;
import java.util.Collection;
import java.util.concurrent.atomic.AtomicInteger;
import java.util.function.Consumer;

import org.apache.http.HttpStatus;
import org.apache.http.client.config.RequestConfig;
import org.apache.http.client.methods.CloseableHttpResponse;
import org.apache.http.client.methods.HttpPost;
import org.apache.http.entity.ContentType;
import org.apache.http.entity.StringEntity;
import org.apache.http.impl.client.CloseableHttpClient;
import org.apache.http.impl.client.HttpClientBuilder;
import org.eclipse.dash.licenses.IContentData;
import org.eclipse.dash.licenses.IContentId;
import org.eclipse.dash.licenses.ILicenseDataProvider;
import org.eclipse.dash.licenses.ISettings;
import org.eclipse.dash.licenses.LicenseSupport;
import org.eclipse.dash.licenses.util.JsonUtils;

import com.google.common.flogger.FluentLogger;

public class ClearlyDefinedSupport implements ILicenseDataProvider {
	private static final FluentLogger log = FluentLogger.forEnclosingClass();

	private ISettings settings;
	// TODO Obvious opportunity for dependency injection
	private LicenseSupport licenseSupport;

	public ClearlyDefinedSupport(ISettings settings) {
		this.settings = settings;
		licenseSupport = LicenseSupport.getLicenseSupport(settings);
	}

	/**
	 * The ClearlyDefined API expects a flat array of ids in JSON format in the
	 * payload of the POST request.
	 * 
	 * <pre>
	 * {
	 *	"maven/mavencentral/io.netty/netty-transport/4.1.42",
	 *	"maven/mavencentral/io.netty/netty-resolver/4.1.42",
	 * 	...
	 * }
	 * </pre>
	 * 
	 * And answers an associative array in JSON format similar to the following.
	 * 
	 * <pre>
	 * {
	 *	"maven/mavencentral/io.netty/netty-transport/4.1.42":{ ... },
	 *	"maven/mavencentral/io.netty/netty-resolver/4.1.42":{ ... },
	 *	...
	 * }
	 * </pre>
	 * 
	 * See the {@link ClearlyDefinedSupport} type for an example of the value.
	 * 
	 * Note that the ClearlyDefined API will always return a value for every id that
	 * is provided. In cases where the id is not in the ClearlyDefined database, the
	 * score is reported as 0. This implementation will only pass those values that
	 * have a score greater than the confidence threshold (as specified by the
	 * settings); other values are ignored.
	 * 
	 * @param ids      ids to search in five-part ClearlyDefined format.
	 * @param consumer the closure to execute with a instance of
	 *                 {@link ClearlyDefinedContentData} for each value included in
	 *                 the result.
	 */
	@Override
	public void queryLicenseData(Collection<IContentId> ids, Consumer<IContentData> consumer) {
		if (ids.size() == 0)
			return;

		log.atInfo().log("Querying ClearlyDefined for license data for %1$d items.", ids.size());

		try (CloseableHttpClient httpclient = getHttpClient()) {
			HttpPost post = new HttpPost(settings.getClearlyDefinedDefinitionsUrl());
			post.setEntity(new StringEntity(JsonUtils.toJson(ids), ContentType.APPLICATION_JSON));

			try (CloseableHttpResponse response = httpclient.execute(post)) {
				if (response.getStatusLine().getStatusCode() == HttpStatus.SC_OK) {
					// FIXME Seems like overkill.
					AtomicInteger counter = new AtomicInteger();

					try (InputStream content = response.getEntity().getContent()) {

						JsonUtils.readJson(content).forEach((key, each) -> {
							ClearlyDefinedContentData data = new ClearlyDefinedContentData(key, each.asJsonObject());

							if (isAccepted(data)) {
								data.setStatus(LicenseSupport.Status.Approved);
								consumer.accept(data);
								counter.incrementAndGet();
<<<<<<< HEAD
							} else {
								log.atWarning().log("Rejected: %1$s", data.getUrl());
=======
>>>>>>> 596df59f
							}
						});
					}

					log.atInfo().log("Found %1$d items.", counter.get());
				} else {
					log.atSevere().log("ClearlyDefined data search time out; maybe decrease batch size.");
				}
			}
		} catch (IOException e) {
			throw new RuntimeException(e);
		}
	}

	/**
	 * Answers whether or not an entry retrieved from ClearlyDefined should be
	 * accepted. This is <code>true</code> when the score is not below the threshold
	 * (as defined by the settings) and all of the discovered licenses are in the
	 * Eclipse Foundation acceptable licenses list. Answers <code>false</code>
	 * otherwise.
	 * 
	 * @see LicenseSupport
	 * @see ClearlyDefinedContentData
	 * 
	 * @param data An instance of {@link ClearlyDefinedContentData} representing one
	 *             row from the results.
	 * @return <code>true</code> when the data is acceptable, <code>false</code>
	 *         otherwise.
	 */
	public boolean isAccepted(ClearlyDefinedContentData data) {
		if (data.getEffectiveScore() >= settings.getConfidenceThreshold()
				|| data.getLicenseScore() >= settings.getConfidenceThreshold()) {
			if (licenseSupport.getStatus(data.getLicense()) != LicenseSupport.Status.Approved)
				return false;
			return !data.discoveredLicenses().filter(license -> !"NONE".equals(license))
					.filter(license -> !isDiscoveredLicenseApproved(license)).findAny().isPresent();
		}
		return false;
	}

	boolean isDiscoveredLicenseApproved(String license) {
		return licenseSupport.getStatus(license) == LicenseSupport.Status.Approved;
	}

	CloseableHttpClient getHttpClient() {
		int timeout = settings.getTimeout() * 1000;

		// @formatter:off
		RequestConfig config = RequestConfig.custom()
			.setConnectTimeout(timeout)
			.setConnectionRequestTimeout(timeout)
			.setSocketTimeout(timeout)
			.build();
		// @formatter:on

		return HttpClientBuilder.create().setDefaultRequestConfig(config).build();
	}
}<|MERGE_RESOLUTION|>--- conflicted
+++ resolved
@@ -104,11 +104,6 @@
 								data.setStatus(LicenseSupport.Status.Approved);
 								consumer.accept(data);
 								counter.incrementAndGet();
-<<<<<<< HEAD
-							} else {
-								log.atWarning().log("Rejected: %1$s", data.getUrl());
-=======
->>>>>>> 596df59f
 							}
 						});
 					}
